--- conflicted
+++ resolved
@@ -55,18 +55,11 @@
             events = uproot.dask(**fileargs)
         else:
             print(f"Loading {list(fileargs['files'].keys())[0]}")
-<<<<<<< HEAD
-            filename = list(fileargs['files'].keys())[0] 
-            if not filename.endswith(":Events"):
-                filename += ":Events"
-            events = uproot.open(filename).arrays()
-=======
             filename = list(fileargs['files'].keys())[0]
             # temporary solution
             if not filename.endswith(":Events"):
                 filename += ":Events"
             events = uproot.open(filename).arrays(filter_name=self.rtcfg.get("FILTER_NAME", None))
->>>>>>> aa3f29d2
         return events
 
     def runfiles(self, write_npz=False, **kwargs):
@@ -150,11 +143,7 @@
         """Writes an awkward array to a root file. Wrapper around ak_to_root."""
         rc = 0
         if fields is None:
-<<<<<<< HEAD
-            ak_to_root(pjoin(self.outdir, f'{self.dataset}_{suffix}.root'), passed, treename='Events',
-=======
             ak_to_root(pjoin(self.outdir, f'{self.dataset}_{suffix}.root'), passed, tree_name='Events',
->>>>>>> aa3f29d2
                        counter_name=lambda counted: 'n' + counted, 
                        field_name=lambda outer, inner: inner if outer == "" else outer + "_" + inner,
                        storage_options=None, compression="ZLIB", compression_level=1, title="", initial_basket_capacity=50, resize_factor=5)
