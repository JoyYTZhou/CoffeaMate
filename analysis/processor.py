# This file contains the Processor class, which is used to process individual files or filesets.
# The behavior of the Processor class is highly dependent on run time configurations and the event selection class used.
import uproot._util
import uproot, pickle
from uproot.writing._dask_write import ak_to_root
import pandas as pd
import dask_awkward as dak
import awkward as ak

from src.utils.filesysutil import FileSysHelper, pjoin, checkx509
from src.analysis.evtselutil import BaseEventSelections

class Processor:
    """Process individual file or filesets given strings/dicts belonging to one dataset.
    
    Attributes
    - `rtcfg`: runtime configuration object
    - `dsdict`: dictionary containing file information
    - `dataset`: dataset name
    - `evtsel_kwargs`: keyword arguments for event selection class
    - `evtselclass`: event selection class
    - `transfer`: transfer object
    - `filehelper`: file system helper object
    - `outdir`: output directory
    - `evtsel`: event selection object alive"""
    def __init__(self, rt_cfg, dsdict, transferP=None, evtselclass=BaseEventSelections, **kwargs):
        """
        Parameters
        - `ds_dict`: Example dictionary should look like this,
        {"files": {"file1.root": {"steps": [...], "uuid": ...}}, "metadata": {"shortname": ...}}
        """
        self._rtcfg = rt_cfg
        self.dsdict = dsdict
        self.dataset = dsdict['metadata']['shortname']
        self.evtsel_kwargs = kwargs
        self.evtselclass = evtselclass
        self.transfer = transferP
        checkx509()
        self.filehelper = FileSysHelper()
        self.initdir()

    @property
    def rtcfg(self):
        return self._rtcfg
    
    def initdir(self) -> None:
        """Initialize the output directory and copy directory if necessary.
        If the copy directory is specified, it will be created and checked.
        The output directory will be checked and created if necessary."""
        self.outdir = pjoin(self.rtcfg.OUTPUTDIR_PATH, self.dataset)
        self.filehelper.checkpath(self.outdir)
    
    def loadfile_remote(self, fileargs: dict) -> tuple[ak.Array, bool]:
        """This is a wrapper function around uproot._dask.
        
        - `fileargs`: {"files": {filename: fileinfo}}"""
        if self.rtcfg.get("DELAYED_OPEN", True):
            events = uproot.dask(**fileargs)
        else:
<<<<<<< HEAD
            print(f"Loading {list(fileargs['files'].keys())[0]}")
            filename = list(fileargs['files'].keys())[0] 
            events = uproot.open(filename).arrays(filter_name="*[^n]*")
=======
            events = uproot.open(fileargs['files'].keys()[0]).arrays()
>>>>>>> 6a79aae2
        return events

    def runfiles(self, write_npz=False):
        """Run test selections on file dictionaries.

        Parameters
        - write_npz: if write cutflow out
        
        Returns
        - number of failed files
        """
        print(f"Expected to see {len(self.dsdict)} number of outputs")
        rc = 0
        for filename, fileinfo in self.dsdict["files"].items():
            print(filename)
            try:
                suffix = fileinfo['uuid']
                self.evtsel = self.evtselclass(**self.evtsel_kwargs)
                events = self.loadfile_remote(fileargs={"files": {filename: fileinfo}})
                if events is not None: 
                    events = self.evtsel(events)
                    self.writeCF(suffix, write_npz=write_npz)
                    self.writeevts(events, suffix)
                else:
                    rc += 1
                del events
            except Exception as e:
                print(f"Error encountered for file index {suffix} in {self.dataset}: {e}")
                rc += 1
        return rc
    
    def writeCF(self, suffix, **kwargs) -> int:
        """Write the cutflow to a file. Transfer the file if necessary"""
        if kwargs.get('write_npz', False):
            npzname = pjoin(self.outdir, f'cutflow_{suffix}.npz')
            self.evtsel.cfobj.to_npz(npzname)
        cutflow_name = f'{self.dataset}_{suffix}_cutflow.csv'
        cutflow_df = self.evtsel.cf_to_df() 
        cutflow_df.to_csv(pjoin(self.outdir, cutflow_name))
        print("Cutflow written to local!")
        if self.transfer is not None:
            self.filehelper.transfer_files(self.outdir, self.transfer, filepattern=cutflow_name, remove=True, overwrite=True)
        return 0
    
    def writeevts(self, passed, suffix, **kwargs) -> int:
        """Write the events to a file."""
        if isinstance(passed, dak.lib.core.Array):
            rc = self.writedask(passed, suffix, **kwargs)
        elif isinstance(passed, pd.DataFrame):
            rc = self.writedf(passed, suffix)
        else:
            rc = self.writepickle(passed, suffix, **kwargs)
        if self.transfer is not None:
            self.filehelper.transfer_files(self.outdir, self.transfer, filepattern=f'{self.dataset}_{suffix}*', remove=True)
        return rc

    def writedask(self, passed, suffix, fields=None) -> int:
        """Wrapper around uproot.dask_write(),
        transfer all root files generated to a destination location."""
        rc = 0
        delayed = self.rtcfg.get("DELAYED_WRITE", False)
        if fields is None:
            if delayed: uproot.dask_write(passed, destination=self.outdir, tree_name="Events", compute=False, prefix=f'{self.dataset}_{suffix}')
            else: 
                try:
                    uproot.dask_write(passed, destination=self.outdir, tree_name="Events", compute=True, prefix=f'{self.dataset}_{suffix}')
                except Exception as e:
                    print(f"dask_write encountered error {e} for file index {suffix}.")
                    rc = 1
        else:
            rc = 1
        return rc
    
    def writeak(self, passed: 'ak.Array', suffix, fields=None) -> int:
        """Writes an awkward array to a root file. Wrapper around ak_to_root."""
        rc = 0
        if fields is None:
            ak_to_root(pjoin(self.outdir, f'{self.dataset}_{suffix}.root'), passed, treename='Events', 
                       compression="ZLIB", compression_level=1, title="", initial_basket_capacity=50, resize_factor=5)

    
    def writedf(self, passed: pd.DataFrame, suffix) -> int:
        """Writes a pandas DataFrame to a csv file.
        
        Parameters:
        - `passed`: DataFrame to write
        - `suffix`: index to append to filename"""
        outname = pjoin(self.outdir, f'{self.dataset}_{suffix}_output.csv')
        passed.to_csv(outname)
        return 0
        
    def writepickle(self, passed, suffix):
        """Writes results to pkl"""
        finame = pjoin(self.outdir, f"{self.dataset}_{suffix}.pkl")
        with open(finame, 'wb') as f:
            pickle.dump(passed, f)
        return 0<|MERGE_RESOLUTION|>--- conflicted
+++ resolved
@@ -6,6 +6,7 @@
 import pandas as pd
 import dask_awkward as dak
 import awkward as ak
+import gc
 
 from src.utils.filesysutil import FileSysHelper, pjoin, checkx509
 from src.analysis.evtselutil import BaseEventSelections
@@ -35,7 +36,6 @@
         self.evtsel_kwargs = kwargs
         self.evtselclass = evtselclass
         self.transfer = transferP
-        checkx509()
         self.filehelper = FileSysHelper()
         self.initdir()
 
@@ -57,13 +57,9 @@
         if self.rtcfg.get("DELAYED_OPEN", True):
             events = uproot.dask(**fileargs)
         else:
-<<<<<<< HEAD
             print(f"Loading {list(fileargs['files'].keys())[0]}")
             filename = list(fileargs['files'].keys())[0] 
-            events = uproot.open(filename).arrays(filter_name="*[^n]*")
-=======
-            events = uproot.open(fileargs['files'].keys()[0]).arrays()
->>>>>>> 6a79aae2
+            events = uproot.open(filename).arrays()
         return events
 
     def runfiles(self, write_npz=False):
@@ -93,6 +89,7 @@
             except Exception as e:
                 print(f"Error encountered for file index {suffix} in {self.dataset}: {e}")
                 rc += 1
+                gc.collect()
         return rc
     
     def writeCF(self, suffix, **kwargs) -> int:
@@ -130,8 +127,8 @@
             else: 
                 try:
                     uproot.dask_write(passed, destination=self.outdir, tree_name="Events", compute=True, prefix=f'{self.dataset}_{suffix}')
-                except Exception as e:
-                    print(f"dask_write encountered error {e} for file index {suffix}.")
+                except MemoryError:
+                    print(f"dask_write encountered error: MemoryError for file index {suffix}.")
                     rc = 1
         else:
             rc = 1
@@ -143,7 +140,6 @@
         if fields is None:
             ak_to_root(pjoin(self.outdir, f'{self.dataset}_{suffix}.root'), passed, treename='Events', 
                        compression="ZLIB", compression_level=1, title="", initial_basket_capacity=50, resize_factor=5)
-
     
     def writedf(self, passed: pd.DataFrame, suffix) -> int:
         """Writes a pandas DataFrame to a csv file.
@@ -156,7 +152,7 @@
         return 0
         
     def writepickle(self, passed, suffix):
-        """Writes results to pkl"""
+        """Writes results to pkl. No constraints on events type."""
         finame = pjoin(self.outdir, f"{self.dataset}_{suffix}.pkl")
         with open(finame, 'wb') as f:
             pickle.dump(passed, f)
