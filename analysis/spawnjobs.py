--- conflicted
+++ resolved
@@ -108,18 +108,14 @@
         return futures
 
 class JobLoader():
-<<<<<<< HEAD
     """Load meta job files and prepare for processing by slicing the files into smaller jobs. 
     Job files are created in the jobpath, which can be passed into main.py."""
-    def __init__(self, datapath, jobpath, transferPBase, out_endpattern) -> None:
-=======
-    """Load meta job files for one group and prepare for processing by slicing the files into smaller jobs."""
     def __init__(self, datapath, groupname, jobpath, transferPBase, out_endpattern) -> None:
->>>>>>> 854c85cc
         """Initialize the job loader.
         
         Parameters
         - `datapath`: directory path from which the json.zp files containing dataset information will be grepped.
+        - `groupname`: Name of the group of datasets
         - `jobpath`: Path to one job file in json format
         - `transferPBase`: Path to which root/cutflow output files of the selections will be ultimately transferred."""
         self.inpath = datapath
@@ -131,15 +127,9 @@
         self.helper.checkpath(self.jobpath, createdir=True)
         self.out_endpattern = out_endpattern
 
-<<<<<<< HEAD
-    def writejobs(self, intype='json.gz') -> None:
-        """Write job parameters to json file."""
-        datafile = glob.glob(pjoin(self.inpath, f'*{intype}'))
-=======
     def writejobs(self) -> None:
         """Write job parameters to json file"""
         datafile = glob.glob(pjoin(self.inpath, f'{self.groupname}*json.gz'))
->>>>>>> 854c85cc
         for file in datafile:
             self.prepjobs_from_dict(file)
     
