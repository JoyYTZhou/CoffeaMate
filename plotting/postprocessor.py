--- conflicted
+++ resolved
@@ -1,8 +1,4 @@
-<<<<<<< HEAD
-import uproot, json, random, subprocess
-=======
 import uproot, json, random, subprocess, re
->>>>>>> d1a01bb8
 import awkward as ak
 import pandas as pd
 
