import uproot, json, random, subprocess, gzip
import awkward as ak
import pandas as pd

from src.analysis.objutil import Object
from src.utils.filesysutil import FileSysHelper, pjoin, pbase
from src.utils.cutflowutil import combine_cf, calc_eff, load_csvs

class PostProcessor():
    """Class for loading and hadding data from skims/predefined selections produced directly by Processor.
    
    Attributes
    - `cfg`: the configuration file for post processing of datasets
    - `inputdir`: the directory where the input files are stored
    - `meta_dict`: the metadata dictionary for all datasets. {Groupname: {Datasetname: {metadata}}}
    - `groups`: list of group names to process
    - `lumi`: the luminosity of the dataset, in pb^-1"""
    def __init__(self, ppcfg, groups=None) -> None:
        """Parameters
        - `ppcfg`: the configuration file for post processing of datasets"""
        self.cfg = ppcfg
        self.lumi = ppcfg.LUMI * 1000
        self.inputdir = ppcfg.INPUTDIR
        self.tempdir = ppcfg.LOCALOUTPUT
        self.transferP = ppcfg.get("TRANSFERPATH", None)

        FileSysHelper.checkpath(self.inputdir, createdir=False, raiseError=True)
        FileSysHelper.checkpath(self.tempdir, createdir=True, raiseError=False)
        
        with open(ppcfg.METADATA, 'r') as f:
            self.meta_dict = json.load(f)

        self.groups = groups if not None else self.meta_dict.keys()

    def __call__(self, output_type=None, outputdir=None):
        """Hadd the root/csv files of the datasets and save to the output directory."""
        if output_type is None:
            output_type = self.cfg.get("OUTTYPE", 'root')
        if outputdir is None:
            outputdir = self.tempdir if self.transferP is None else self.transferP
        
        FileSysHelper.checkpath(outputdir)

        self.hadd_cfs()
        if output_type == 'root': 
            self.hadd_roots()
            self.meta_dict = PostProcessor.calc_wgt(outputdir, self.meta_dict, self.cfg.NEWMETA, self.groups)
        elif output_type == 'csv': self.hadd_csvouts()
        else: raise TypeError("Invalid output type. Please choose either 'root' or 'csv'.")
    
    def check_roots(self, rq_keys=['Events']):
        """Check if the root files are corrupted by checking if the required keys are present. Save the corrupted files to a text file."""
        helper = FileSysHelper()
        for group in self.groups:
            possible_corrupted = []
            for root_file in helper.glob_files(pjoin(self.inputdir, group), '*.root'):
                try: 
                    with uproot.open(root_file) as f:
                        f.keys()
                        if not all(tree in f for tree in rq_keys):
                            possible_corrupted.append(root_file)
                except Exception as e:
                    print(f"Error reading file {root_file}: {e}")
                    possible_corrupted.append(root_file)
            if possible_corrupted:
                print(f"There are corrupted files for {group}!")
                with open(f'{group}_corrupted_files.txt', 'w') as f:
                    f.write('\n'.join(possible_corrupted))
            else:
                print(f"No corrupted files for {group} : > : > : > : >")
    
    @staticmethod
    def delete_corrupted(filelist_path):
        with open(filelist_path, 'r') as f:
            filelist = f.read().splitlines()
        FileSysHelper.remove_filelist(filelist)

    def __iterate_meta(self, callback) -> dict:
        """Iterate over datasets in a group over all groups and apply the callback function. Transfer any files in the local output directory to the transfer path (if set). 
        Collect the returns of the callback function in a dictionary.
        
        Parameters
<<<<<<< HEAD
        - `callback`: the function to apply to each dataset. Expects output in the temp directory. """
=======
        - `callback`: the function to apply to each dataset. Expects output in the temp directory. Callback has the signature (dsname, dtdir, outdir)."""
        results = {}
>>>>>>> 450509d9
        for group in self.groups:
            results[group] = {}
            datasets = self.meta_dict[group]
            transferP = f"{self.transferP}/{group}" if self.transferP else None
            for _, dsitems in datasets.items():
                dsname = dsitems['shortname']
                dtdir = pjoin(self.inputdir, group)
                outdir = pjoin(self.tempdir, group)
                FileSysHelper.checkpath(outdir, createdir=True)
                if not FileSysHelper.checkpath(dtdir, createdir=False): continue
                results[group][dsname] = callback(dsname, dtdir, outdir)
                if transferP is not None:
                    FileSysHelper.transfer_files(outdir, transferP, remove=True, overwrite=True)
        return results
    
    def hadd_roots(self) -> str:
        """Hadd root files of datasets into appropriate size based on settings"""
        def process_ds(dsname, dtdir, outdir):
            root_files = FileSysHelper.glob_files(dtdir, f'{dsname}*.root', add_prefix=True)
            batch_size = self.cfg.get("BATCHSIZE", 200)
            for i in range(0, len(root_files), batch_size):
                batch_files = root_files[i:i+batch_size]
                outname = pjoin(outdir, f"{dsname}_{i//batch_size+1}.root") 
                try:
                    call_hadd(outname, batch_files)
                except Exception as e:
                    print(f"Hadding encountered error {e}")
                    print(batch_files)
        
        self.__iterate_meta(process_ds)

    def hadd_csvouts(self) -> None:
        def process_csv(dsname, dtdir, outdir):
            concat = lambda dfs: pd.concat(dfs, axis=0)
            try:
                df = load_csvs(dtdir, f'{dsname}*output*csv', func=concat)
                df.to_csv(pjoin(outdir, f"{dsname}_out.csv"))
            except Exception as e:
                print(f"Error loading csv files for {dsname}: {e}")
        
        self.__iterate_meta(process_csv)
        
    def hadd_cfs(self):
        """Hadd cutflow table output from processor"""
        def process_cf(dsname, dtdir, outdir):
            print(f"Dealing with {dsname} now ...............................")
            try:
                df = combine_cf(inputdir=dtdir, dsname=dsname, output=False)
                df.to_csv(pjoin(outdir, f"{dsname}_cf.csv"))
            except Exception as e:
                print(f"Error combining cutflow tables for {dsname}: {e}")
        
<<<<<<< HEAD
        self.__iterate_meta(process_cf)
    
=======
        group_dfs = self.__iterate_meta(process_cf)
        for group, nested in group_dfs.items():
            total_df = pd.concat(nested.values(), axis=1)
            total_df.to_csv(pjoin(self.tempdir, f"{group}_cf.csv"))
            transferP = f"{self.transferP}/{group}" if self.transferP else None
            if transferP is not None:
                FileSysHelper.transfer_files(self.tempdir, transferP, filepattern='*csv', remove=True, overwrite=True)

>>>>>>> 450509d9
    # not usable for now
    # @staticmethod
    # def check_cf(groupnames, base_dir) -> None:
    #     """Check the cutflow numbers against the number of events in the root files."""
    #     for group in groupnames:
    #         query_dir = pjoin(base_dir, group)
    #         cf = PostProcessor.load_cf(group, base_dir)[0]
    #         if check_last_no(cf, f"{process}_raw", glob_files(condorpath, f'{process}*.root')):
    #             print(f"Cutflow check for {process} passed!")
    #         else:
    #             print(f"Discrepancies between cutflow numbers and output number exist for {process}. Please double check selections.")
                
    def merge_cf(self, inputdir=None, outputdir=None) -> pd.DataFrame:
        """Merge all cutflow tables for all processes into one. Save to LOCALOUTPUT.
        Output formatted cutflow table as well.
        
        Parameters
        - `signals`: list of signal process names
        
        Return 
        - dataframe of weighted cutflows for every dataset merged"""
        if inputdir is None: inputdir = self.inputdir
        else: FileSysHelper.checkpath(inputdir, createdir=False, raiseError=True)
        
        if outputdir is None: outputdir = self.tempdir
        else: FileSysHelper.checkpath(outputdir, createdir=True)

        resolved_list = []
        for group in self.groups:
            resolved, _ = PostProcessor.load_cf(group, self.meta_dict, inputdir) 
            resolved_list.append(resolved)
        resolved_all = pd.concat(resolved_list, axis=1)
        resolved_all.to_csv(pjoin(outputdir, "allDatasetCutflow.csv"))
        wgt_resolved = resolved_all.filter(like='wgt', axis=1)
        wgt_resolved.columns = wgt_resolved.columns.str.replace('_wgt$', '', regex=True)
        wgt_resolved.to_csv(pjoin(outputdir, "ResolvedWgtOnly.csv"))
        wgtpEff = calc_eff(wgt_resolved, None, 'incremental', True)
        wgtpEff.filter(like='eff', axis=1).to_csv(pjoin(outputdir, "ResolvedEffOnly.csv"))

        return wgt_resolved
    
    def get_yield(self):
        pass
    
    @staticmethod
    def present_yield(wgt_resolved, signals, outputdir, regroup_dict=None) -> pd.DataFrame:
        """Present the yield dataframe with grouped datasets. Regroup if necessary.
        
        Parameters
        - `signals`: list of signal group names
        - `regroup_dict`: dictionary of regrouping keywords. Passed into `PostProcessor.categorize`.
        """
        if regroup_dict is not None:
            wgt_resolved = PostProcessor.categorize(wgt_resolved, regroup_dict)
        
        yield_df = PostProcessor.process_yield(wgt_resolved, signals)
        yield_df.to_csv(pjoin(outputdir, 'scaledyield.csv'))
        
        return yield_df
    
    @staticmethod
    def process_yield(yield_df, signals) -> pd.DataFrame:
        """group the yield dataframe to include signal and background efficiencies.

        Parameters
        - `yield_df`: dataframe of yields
        - `signals`: list of signal group names
        
        Return
        - processed yield dataframe"""
        sig_list = [signal for signal in signals if signal in yield_df.columns]
        bkg_list = yield_df.columns.difference(sig_list)

        yield_df['Tot Bkg'] = yield_df[bkg_list].sum(axis=1)
        yield_df['Bkg Eff'] = calc_eff(yield_df, 'Tot Bkg', inplace=False)

        for signal in sig_list:
            yield_df[f'{signal} Eff'] = calc_eff(yield_df, signal, inplace=False)

        new_order = list(bkg_list) + ['Tot Bkg', 'Bkg Eff']
        for signal in sig_list:
            new_order.extend([signal, f'{signal} Eff'])
            
        yield_df = yield_df[new_order]
        return yield_df
    
    @staticmethod
    def categorize(df, group_kwd:'dict') -> pd.DataFrame:
        """Recalculate/categorize a table by the group keyword.
        
        Parameters
        - `group_kwd`: {name of new column: [keywords to search for in the column names]}"""
        for newcol, kwdlist in group_kwd.items():
            cols = [col for col in df.columns if any(kwd in col for kwd in kwdlist)]
            if cols:
                df[newcol] = df[cols].sum(axis=1)
                df.drop(columns=cols, inplace=True)
        return df
    
    @staticmethod
    def calc_wgt(datasrcpath, meta_dict, dict_outpath, groups) -> dict:
        """Calculate the weight per event for each dataset and save to a json file with provided metadata.
        
        Parameters
        - `datasrcpath`: path to the output directory (base level)
        - `meta_dict`: metadata dictionary for all datasets. {group: {dataset: {metadata}}}"""
        for group in groups:
            print(f"Globbing from {pjoin(datasrcpath, group)}")
            resolved_df = pd.read_csv(FileSysHelper.glob_files(pjoin(datasrcpath, group), f'{group}*cf.csv')[0], index_col=0) 
            for ds, dsitems in meta_dict[group].items():
                nwgt = resolved_df.filter(like=dsitems['shortname']).filter(like='wgt').iloc[0,0]
                meta_dict[group][ds]['nwgt'] = nwgt
                meta_dict[group][ds]['per_evt_wgt'] = meta_dict[group][ds]['xsection'] / nwgt
        
        with open(pjoin(dict_outpath), 'w') as f:
            json.dump(meta_dict, f)
        
        return meta_dict

    @staticmethod
    def load_cf(group, meta_dict, datasrcpath) -> tuple[pd.DataFrame]:
        """Load cutflow tables for one group containing datasets to be grouped tgt and scale it by xsection 

        Parameters
        -`group`: the name of the cutflow that will be grepped from datasrcpath
        -`datasrcpath`: path to the output directory (base level)
        
        Returns
        - tuple of resolved (per channel) cutflow dataframe and combined cutflow (per group) dataframe"""
        resolved_df = pd.read_csv(FileSysHelper.glob_files(pjoin(datasrcpath, group), f'{group}*cf.csv')[0], index_col=0)
        for _, dsitems in meta_dict[group].items():
            dsname = dsitems['shortname']
            per_evt_wgt = dsitems['per_evt_wgt']
            sel_cols = resolved_df.filter(like=dsname).filter(like='wgt')
            resolved_df[sel_cols.columns] = sel_cols * per_evt_wgt
            combined_cf = PostProcessor.sum_kwd(resolved_df, 'wgt', f"{group}_wgt")
        return resolved_df, combined_cf

    @staticmethod
    def sum_kwd(cfdf, keyword, name) -> pd.Series:
        """Add a column to the cutflow table by summing up all columns with the keyword.

        Parameters
        - `cfdf`: cutflow dataframe
        - `keyword`: keyword to search for in the column names
        - `name`: name of the new column

        Return
        - Series of the summed column"""
        same_cols = cfdf.filter(like=keyword)
        sumcol = same_cols.sum(axis=1)
        cfdf = cfdf.drop(columns=same_cols)
        cfdf[name] = sumcol
        return sumcol

    @staticmethod
    def write_obj(writable, filelist, objnames, extra=[]) -> None:
        """Writes the selected, concated objects to root files.
        Parameters:
        - `writable`: the uproot.writable directory
        - `filelist`: list of root files to extract info from
        - `objnames`: list of objects to load. Required to be entered in the selection config file.
        - `extra`: list of extra branches to save"""

        all_names = objnames + extra
        all_data = {name: [] for name in objnames}
        all_data['extra'] = {name: [] for name in extra}
        for file in filelist:
            evts = load_fields(file)
            print(f"events loaded for file {file}")
            for name in all_names:
                if name in objnames:
                    obj = Object(evts, name)
                    zipped = obj.getzipped()
                    all_data[name].append(zipped)
                else:
                    all_data['extra'][name].append(evts[name])
        for name, arrlist in all_data.items():
            if name != 'extra':
                writable[name] = ak.concatenate(arrlist)
            else:
                writable['extra'] = {branchname: ak.concatenate(arrlist[branchname]) for branchname in arrlist.keys()}
    
    @staticmethod
    def process_file(path, group, resolution):
        """Read and group a file based on resolution."""
        df = pd.read_csv(path, index_col=0)
        if resolution == 0:
            df = df.sum(axis=1).to_frame(name=group)
        return df

def check_last_no(df, col_name, rootfiles):
    """Check if the last number in the cutflow table matches the number of events in the root files.
    
    Parameters
    - `df`: cutflow dataframe
    - `col_name`: name of the column to check
    - `rootfiles`: list of root files
    """
    if isinstance(rootfiles, str):
        rootfiles = [rootfiles]
    
    raw = 0
    for file in rootfiles:
        with uproot.open(file) as f:
            thisraw = f.get("Events").num_entries
        raw += thisraw
    
    print(f'Got {raw} events in root files!')
    print(f'Got {df[col_name].iloc[-1]} events in cutflow table!')
    
    return df[col_name].iloc[-1] == raw

def find_branches(file_path, object_list, tree_name, extra=[]) -> list:
    """Return a list of branches for objects in object_list

    Paremters
    - `file_path`: path to the root file
    - `object_list`: list of objects to find branches for
    - `tree_name`: name of the tree in the root file
    - `extra`: list of extra branches to include

    Returns
    - list of branches
    """
    file = uproot.open(file_path)
    tree = file[tree_name]
    branch_names = tree.keys()
    branches = []
    for object in object_list:
        branches.extend([name for name in branch_names if name.startswith(object)])
    if extra != []:
        branches.extend([name for name in extra if name in branch_names])
    return branches

def load_fields(file, branch_names=None, tree_name='Events', lib='ak') -> tuple[ak.Array, list]:
    """Load specific fields if any. Otherwise load all. If the file is a list, concatenate the data from all files.
    
    Parameters:
    - file: path to the root file or list of paths
    - branch_names: list of branch names to load
    - tree_name: name of the tree in the root file
    - lib: library to use for loading the data

    Returns:
    - awkward array of the loaded data (, list of empty files)
    """
    def load_one(fi):
        with uproot.open(fi) as file:
            if file.keys() == []:
                return False
            else:
                tree = file[tree_name] 
        return tree.arrays(branch_names, library=lib)

    returned = None
    if isinstance(file, str):
        file = [file]
    dfs = []
    emptylist = []
    for root_file in file:
        result = load_one(root_file)
        if result: dfs.append(load_one(file))
        else: emptylist.append(root_file)
    combined_evts = ak.concatenate(dfs)
    return combined_evts, emptylist

def write_root(evts: 'ak.Array | pd.DataFrame', destination, outputtree="Events", title="Events", compression=None):
    """Write arrays to root file. Highly inefficient methods in terms of data storage.

    Parameters
    - `destination`: path to the output root file
    - `outputtree`: name of the tree to write to
    - `title`: title of the tree
    - `compression`: compression algorithm to use"""
    branch_types = {name: evts[name].type for name in evts.fields}
    with uproot.recreate(destination, compression=compression) as file:
        file.mktree(name=outputtree, branch_types=branch_types, title=title)
        file[outputtree].extend({name: evts[name] for name in evts.fields}) 

def call_hadd(output_file, input_files):
    """Merge ROOT files using hadd.
    Parameters
    - `output_file`: path to the output file
    - `input_files`: list of paths to the input files"""
    command = ['hadd', '-f0 -O', output_file] + input_files
    result = subprocess.run(command, capture_output=True, text=True)
    if result.returncode == 0:
        print(f"Merged files into {output_file}")
    else:
        print(f"Error merging files: {result.stderr}")    <|MERGE_RESOLUTION|>--- conflicted
+++ resolved
@@ -80,12 +80,8 @@
         Collect the returns of the callback function in a dictionary.
         
         Parameters
-<<<<<<< HEAD
-        - `callback`: the function to apply to each dataset. Expects output in the temp directory. """
-=======
         - `callback`: the function to apply to each dataset. Expects output in the temp directory. Callback has the signature (dsname, dtdir, outdir)."""
         results = {}
->>>>>>> 450509d9
         for group in self.groups:
             results[group] = {}
             datasets = self.meta_dict[group]
@@ -138,10 +134,6 @@
             except Exception as e:
                 print(f"Error combining cutflow tables for {dsname}: {e}")
         
-<<<<<<< HEAD
-        self.__iterate_meta(process_cf)
-    
-=======
         group_dfs = self.__iterate_meta(process_cf)
         for group, nested in group_dfs.items():
             total_df = pd.concat(nested.values(), axis=1)
@@ -150,7 +142,6 @@
             if transferP is not None:
                 FileSysHelper.transfer_files(self.tempdir, transferP, filepattern='*csv', remove=True, overwrite=True)
 
->>>>>>> 450509d9
     # not usable for now
     # @staticmethod
     # def check_cf(groupnames, base_dir) -> None:
