--- conflicted
+++ resolved
@@ -58,7 +58,9 @@
         return flat_wgt
     
     def process_datasets(self, datasource, metadata_path, postp_output, per_evt_wgt='Generator_weight_values', extraprocess=False, selname='Pass', signals=['ggF'], sig_factor=100, luminosity=41.5) -> pd.DataFrame:
+    def process_datasets(self, datasource, metadata_path, postp_output, per_evt_wgt='Generator_weight_values', extraprocess=False, selname='Pass', signals=['ggF'], sig_factor=100, luminosity=41.5) -> pd.DataFrame:
         """Reweight the datasets to the desired xsection * luminosity by adding a column `weight` and save the processed dataframes to csv files.
+        This also saves the added cutflows (not weighted by xsection * luminosity) to a csv file.
         This also saves the added cutflows (not weighted by xsection * luminosity) to a csv file.
         
         Parameters
@@ -105,24 +107,17 @@
 
         if output_df is not None:
             self.data_dict[group] = output_df
-<<<<<<< HEAD
         else:
             logging.warning(f"No output files found for group {group}.")
             return cf_dict, cf_df
-=======
->>>>>>> 24ff6397
         
         for _, meta in self.meta_dict[group].items():
             dsname = meta['shortname']
-<<<<<<< HEAD
             if output_df.empty:
                 cf_dict[f'{dsname}_raw'] = 0
                 cf_dict[f'{dsname}_wgt'] = 0 
                 continue
             elif output_df[output_df['dataset'] == dsname].empty:
-=======
-            if output_df[output_df.dataset == dsname].empty:
->>>>>>> 24ff6397
                 cf_dict[f'{dsname}_raw'] = 0
                 cf_dict[f'{dsname}_wgt'] = 0
                 continue
