import os, glob, shutil, tracemalloc, linecache, subprocess, fnmatch, psutil, logging, time, gc, mmap
from XRootD import client
from pathlib import Path

runcom = subprocess.run
pjoin = os.path.join
pdir = os.path.dirname
DEBUG_ON = os.environ.get("DEBUG_MODE", default=False)
PREFIX = "root://cmseos.fnal.gov"

def pbase(pathstr) -> str:
    """Get the base name of a path."""
    return pathstr.split('/')[-1]

def match(pathstr, pattern) -> bool:
    """Match a path with a pattern. Returns True if the path matches the pattern."""
    return fnmatch.fnmatch(pbase(pathstr), pattern)

def release_mapped_memory():
    """Find and unmap memory-mapped files in Python."""
    gc.collect()
    for obj in gc.get_objects():
        if isinstance(obj, mmap.mmap):
            obj.close()
            logging.debug(f"Unmapped memory-mapped file {obj}")
            time.sleep(1)

def is_remote(filepath: str) -> bool:
    """Check if a file path is remote (XRootD) or local.
    
    Parameters
    - filepath: path to check
    
    Returns
    - bool: True if the path is remote (starts with 'root://' or '/store/user'), False otherwise
    """
    return filepath.startswith('root://') or filepath.startswith('/store/user')

def strip_xrd_prefix(filepath: str) -> str:
    """Strip the XRootD prefix (root://*/) from a file path.
    
    Parameters
    - filepath: full file path including XRootD prefix
    
    Returns
    - str: file path without the XRootD prefix
    
    Example:
    >>> strip_xrd_prefix("root://cmseos.fnal.gov//store/user/file.root")
    '/store/user/file.root'
    """
    if filepath.startswith('root://'):
        # Find the index after the host name (after the next '/' after '//')
        double_slash_idx = filepath.find('//')
        if double_slash_idx != -1:
            next_slash_idx = filepath.find('/', double_slash_idx + 2)
            if next_slash_idx != -1:
                return filepath[next_slash_idx:]
    return filepath

class FileSysHelper:
    """Helper class for file system operations. Can be used for both local and remote file systems."""
    def __init__(self) -> None:
        pass

    @staticmethod
    def close_open_files_delete(dirname, pattern, max_retries=3, wait_time=1):
        """Close all open files in a directory with a specific pattern and then delete them.

        Parameters
        - `dirname`: directory path
        - `pattern`: pattern to match the file name
        - `max_retries`: maximum number of attempts to close a file
        - `wait_time`: time to wait between attempts (in seconds)
        """
        process = psutil.Process()
        open_files = {file.path for file in process.open_files()}
        to_delete = glob.glob(pjoin(dirname, pattern))

        for file in to_delete:
            logging.info(f"Checking if file {file} is open...")
            if file in open_files:
                logging.warning(f"File {file} is open. Attempting to close...")

                for attempt in range(max_retries):
                    try:
                        open(file, 'r').close()
                        # Check if file is still open
                        current_open = {f.path for f in process.open_files()}
                        if file not in current_open:
                            logging.info(f"Successfully closed file {file}")
                            break
                        logging.warning(f"Attempt {attempt + 1}/{max_retries}: File {file} still open, waiting {wait_time}s...")
                        time.sleep(wait_time)
                    except Exception as e:
                        logging.exception(f"Attempt {attempt + 1}/{max_retries}: Failed to close file {file}: {str(e)}")
                        if attempt < max_retries - 1:  # Don't sleep on last attempt
                            time.sleep(wait_time)
                if file in {f.path for f in process.open_files()}:
                    logging.error(f"Failed to close file {file} after {max_retries} attempts")
            os.remove(file)
            logging.debug(f"Deleted file {file}")

    @staticmethod
    def remove_emptydir(root_dir):
        for dirpath, dirnames, filenames in os.walk(root_dir, topdown=False):
            if not dirnames and not filenames:
                os.rmdir(dirpath)

    @staticmethod
    def cross_check(filepattern, existentfiles) -> bool:
        """Check if a file pattern exists in a list of files.
        
        Parameters
        - `filepattern`: pattern to match the file name
        - `existentfiles`: list of files to check
        
        Return
        - bool: True if the file pattern exists in the list of files
        """
        for file in existentfiles:
            basename = file.split('/')[-1]
            if fnmatch.fnmatch(basename, filepattern):
                return True
        return False

    @staticmethod
    def glob_files(dirname, filepattern='*', full_path=True, exclude=None, **kwargs) -> list:
        """Returns a SORTED list of files matching a pattern in a directory. By default will return all files.
        
        Parameters
        - `dirname`: directory path (remote/local)
        - `filepattern`: pattern to match the file name. Wildcards allowed
        - `full_path`: whether to return the full path or with just file name globbed
        - `exclude`: pattern or list of patterns to exclude. Wildcards allowed
        - `kwargs`: additional arguments for filtering files

        Return
        - A SORTED list of files (str)
        """
        if is_remote(dirname):
            xrdhelper = XRootDHelper(kwargs.get("prefix", PREFIX))
            files = xrdhelper.glob_files(dirname, filepattern, full_path, exclude=exclude)
        else:
            if filepattern == '*':
                files = [str(file.absolute()) for file in Path(dirname).iterdir() if file.is_file()]
            else:
                files = glob.glob(pjoin(dirname, filepattern))
            
            # Handle exclusions for local files
            if exclude:
                if isinstance(exclude, str):
                    exclude = [exclude]
                filtered_files = []
                for file in files:
                    basename = pbase(file)
                    if not any(fnmatch.fnmatch(basename, exc_pattern) for exc_pattern in exclude):
                        filtered_files.append(file)
                files = filtered_files

        return sorted(files)
    
    @staticmethod
    def glob_subdirs(dirname, dirpattern='*', full_path=True, **kwargs) -> list:
        """Returns a SORTED list of subdirectories matching a pattern in a directory. By default will return all subdirectories.
        
        Return 
        - A SORTED list of subdirectories (str)"""
        if dirname.startswith('/store/user'):
            xrdhelper = XRootDHelper(kwargs.get("prefix", PREFIX))
            subdirs = xrdhelper.glob_files(dirname, dirpattern, full_path)
        else:
            if dirpattern == '*':
                subdirs = [str(file.absolute()) for file in Path(dirname).iterdir() if file.is_dir()]
            else:
                subdirs = glob.glob(pjoin(dirname, dirpattern))
        return sorted(subdirs)
    
    @staticmethod
    def checkpath(pathstr, createdir=True, raiseError=False, prefix=PREFIX) -> bool:
        """Check if a path exists. If not will create one.
        
        Return
        - True if the path exists, False otherwise"""
        if pathstr.startswith('/store/user'):
            xrdhelper = XRootDHelper(prefix)
            return xrdhelper.check_path(pathstr, createdir, raiseError)
        else:
            path = Path(pathstr)
            if not path.exists():
                if raiseError:
                    raise FileNotFoundError(f"this path {pathstr} does not exist.")
                else:
                    if createdir: path.mkdir(parents=True, exist_ok=True)
                return False
            return True
    
    @staticmethod
    def remove_files(dirname, pattern='*', prefix=PREFIX) -> None:
        """Delete all files in a directory with a specific pattern.
        
        Parameters
        - `dirname`: directory path (remote/local)
        - `pattern`: pattern to match the file name. Wildcards allowed
        """
        if dirname.startswith('/store/user'):
            xrdhelper = XRootDHelper(prefix)
            xrdhelper.remove_files(dirname, pattern)
        else:
            files = glob.glob(pjoin(dirname, pattern))
            for file in files:
                os.remove(file)
        
    def remove_filelist(filelist, prefix=PREFIX) -> None:
        """Delete a list of files.
        
        Parameters
        - `filelist`: list of files to delete
        """
        if filelist[0].startswith('/store/user'):
            xrdhelper = XRootDHelper(prefix)
            for file in filelist:
                status, _ = xrdhelper.xrdfs_client.rm(file)
                if not status.ok:
                    raise Exception(f"Failed to remove {file}: {status.message}")
        else:
            for file in filelist:
                os.remove(file)

    @staticmethod
    def transfer_files(srcpath, destpath, filepattern='*', remove=False, overwrite=False, **kwargs) -> None:
        """Transfer all files matching filepattern from srcpath to destpath. Will create the destpath if it doesn't exist.
        
        Parameters 
        - `srcpath`: source path (local), a directory
        - `destpath`: destination path (remote), a directory
        - `filepattern`: pattern to match the file name. Passed into glob.glob(filepattern)
        - `remove`: whether to remove the files from srcpath after transferring
        - `overwrite`: whether to overwrite the files in the destination
        """
        if is_remote(destpath):
            xrdhelper = XRootDHelper(kwargs.get("prefix", PREFIX))
            xrdhelper.transfer_files(srcpath, destpath, filepattern, remove, overwrite)
        else:
            files = glob.glob(pjoin(srcpath, filepattern))
            if not os.path.exists(destpath):
                os.makedirs(destpath, exist_ok=True)
            for file in files:
                dest_file = pjoin(destpath, pbase(file))
                if not os.path.exists(dest_file) or overwrite:
                    shutil.copy(file, dest_file)
                    if remove:
                        os.remove(file)
                else:
                    logging.debug(f"File {dest_file} exists. Skipping.")

    @staticmethod
    def get_file_size(filepath, prefix=PREFIX) -> int:
        """Get the size of a file in bytes. Works for both local and remote files.
        
        Parameters
        - filepath: path to the file (local or remote)
        - prefix: XRootD prefix for remote files (default: root://cmseos.fnal.gov)
        
        Returns
        - int: size of the file in bytes
        
        Raises
        - FileNotFoundError: if the file doesn't exist
        - Exception: if there's an error getting the size
        """
        if is_remote(filepath):
            xrdhelper = XRootDHelper(prefix)
<<<<<<< HEAD
            return xrdhelper.get_file_size(filepath)
        elif filepath.startswith('root://'):
            pass
=======
            clean_path = strip_xrd_prefix(filepath)
            return xrdhelper.get_file_size(clean_path)
>>>>>>> f749c535
        else:
            return os.path.getsize(filepath) 
           
class XRootDHelper:
    def __init__(self, prefix=PREFIX) -> None:
        self.xrdfs_client = client.FileSystem(prefix)
        self.prefix = prefix

    def glob_files(self, dirname, filepattern="*", full_path=True, **kwargs) -> list:
        """Returns a list of files matching a pattern in a directory. By default will return all files/subdirectories."""
        exist = self.check_path(dirname, createdir=False, raiseError=False)
        if exist == False:
            return []
        status, listing = self.xrdfs_client.dirlist(dirname)
        if not status.ok:
            raise Exception(f"Failed to list directory {dirname}: {status.message}")
        if filepattern == '*':
            files = [entry.name for entry in listing.dirlist]
        else:
            files = [entry.name for entry in listing.dirlist if match(entry.name, filepattern)]
        if full_path:
            files = [f'{self.prefix}/{os.path.join(dirname, f)}' for f in files]
        return files
    
    def glob_files(self, dirname, filepattern="*", full_path=True, exclude=None, **kwargs) -> list:
        """Returns a list of files matching a pattern in a directory. By default will return all files/subdirectories.
        
        Parameters
        - dirname: directory path
        - filepattern: pattern to match the file name
        - full_path: whether to return full paths
        - exclude: pattern or list of patterns to exclude
        """
        clean_dirname = strip_xrd_prefix(dirname)
        exist = self.check_path(clean_dirname, createdir=False, raiseError=False)
        if exist == False:
            return []
            
        status, listing = self.xrdfs_client.dirlist(clean_dirname)
        if not status.ok:
            raise Exception(f"Failed to list directory {clean_dirname}: {status.message}")
        
        # First apply inclusion pattern
        if filepattern == '*':
            files = [entry.name for entry in listing.dirlist]
        else:
            files = [entry.name for entry in listing.dirlist if match(entry.name, filepattern)]
        
        # Then apply exclusion patterns
        if exclude:
            if isinstance(exclude, str):
                exclude = [exclude]
            filtered_files = []
            for file in files:
                if not any(fnmatch.fnmatch(file, exc_pattern) for exc_pattern in exclude):
                    filtered_files.append(file)
            files = filtered_files
        
        if full_path:
            files = [f'{self.prefix}/{os.path.join(clean_dirname, f)}' for f in files]
        
        return files

    def get_file_size(self, filepath) -> int:
        """Get the size of a file in bytes.
        
        Parameters
        - filepath: path to the file (remote), must start with /store/user/...
        
        Returns
        - int: size of the file in bytes
        
        Raises
        - Exception: if the file doesn't exist or there's an error getting the size
        """
        status, stat_info = self.xrdfs_client.stat(filepath)
        if not status.ok:
            raise Exception(f"Failed to get file size for {filepath}: {status.message}")
        return stat_info.size
    
    def check_path(self, dirname, createdir=True, raiseError=False) -> bool:
        """Check if a directory exists. If not will create one.
        
        Return 
        - True if the path exists, False otherwise"""
        status, _ = self.xrdfs_client.stat(dirname)
        if not status.ok:
            if raiseError:
                raise FileNotFoundError(f"this path {dirname} does not exist.")
            else:
                logging.warning(f"Path {dirname} does not exist.")
                if createdir:
                    status, _ = self.xrdfs_client.mkdir(dirname)
                    if not status.ok:
                        raise Exception(f"Failed to create directory {dirname}: {status.message}")
                return False
        return True
    
    def remove_files(self, dirname, pattern='*') -> None:
        """Delete all files in an xrd directory with a specific pattern."""
        exist = self.check_path(dirname, createdir=False, raiseError=False)
        if exist == False:
            return
        files = self.glob_files(dirname, pattern, full_path=False)
        for file in files:
            status, _ = self.xrdfs_client.rm(pjoin(dirname, file))
            if not status.ok:
                raise Exception(f"Failed to remove {file}: {status.message}")

    @staticmethod 
    def call_xrdcp(src_file, dest_file, prefix=PREFIX):
        status = runcom(f'xrdcp {src_file} {prefix}/{dest_file}', shell=True, capture_output=True)
        if status.returncode != 0:
            raise Exception(f"Failed to copy {src_file} to {dest_file}: {status.stderr}")
    
    @staticmethod
    def copy_local(src_file, dest_file):
        status = runcom(f'xrdcp {src_file} {dest_file}', shell=True, capture_output=True)
        if status.returncode != 0:
            raise Exception(f"Failed to copy {src_file} to {dest_file}: {status.stderr}")
    
    def transfer_files(self, srcpath, destpath, filepattern='*', remove=False, overwrite=True) -> None:
        """Transfer all files matching filepattern from srcpath to destpath. Will create the destpath if it doesn't exist.
        This is only meant for transferring files from local to xrdfs.
        
        Parameters 
        - `srcpath`: source path (local), a directory
        - `destpath`: destination path (remote), a directory
        - `filepattern`: pattern to match the file name. Passed into glob.glob(filepattern)
        - `remove`: whether to remove the files from srcpath after transferring"""
        if is_remote(srcpath):
            raise ValueError("Source path should be a local directory. Why are you transferring from one EOS to another?")
        else:
            files = glob.glob(pjoin(srcpath, filepattern))
        
        if not is_remote(destpath):
            raise ValueError("Destination path should be a remote directory. Use FileSysHelper for local transfers.")
        
        destpath = strip_xrd_prefix(destpath)
        self.check_path(destpath)

        for file in files:
            src_file = file
            dest_file = pjoin(destpath, pbase(file))
            status, _ = self.xrdfs_client.stat(dest_file)
            if status.ok:
                if overwrite: 
                    self.xrdfs_client.rm(dest_file)
                    self.call_xrdcp(src_file, dest_file)
            else:
                self.call_xrdcp(src_file, dest_file)
            # at some point needs to try copyprocess 
            # status, _ = self.xrdfs_client.copy(src_file, dest_file, force=True)
            # if not status.ok:
            if remove:
                os.remove(src_file)
            else:
                continue

def checkx509():
    """Check if the X509 proxy and certificate directory are set."""
    proxy_position = os.environ.get("X509_USER_PROXY", default=None)
    if proxy_position is None:
        raise SystemError("Proxy not found. Immediately check proxy!")
    logging.info(f"Proxy at: {proxy_position}.")
    proxy_directory = os.environ.get("X509_CERT_DIR", default=None)
    if proxy_directory is None:
        print(f"Certificate directory not set!")
    else:
        print(f"Certificate directory set to be {proxy_directory}.")

def display_top(snapshot, key_type='lineno', limit=10):
    """Display the top lines of a snapshot"""
    snapshot = snapshot.filter_traces((
        tracemalloc.Filter(False, "<frozen importlib._bootstrap>"),
        tracemalloc.Filter(False, "<unknown>"),
    ))
    top_stats = snapshot.statistics(key_type)

    print("Top %s lines" % limit)
    for index, stat in enumerate(top_stats[:limit], 1):
        frame = stat.traceback[0]
        print("#%s: %s:%s: %.1f KiB"
              % (index, frame.filename, frame.lineno, stat.size / 1024))
        line = linecache.getline(frame.filename, frame.lineno).strip()
        if line:
            print('    %s' % line)

    other = top_stats[limit:]
    if other:
        size = sum(stat.size for stat in other)
        print("%s other: %.1f KiB" % (len(other), size / 1024))
    total = sum(stat.size for stat in top_stats)
    print("Total allocated size: %.1f KiB" % (total / 1024))<|MERGE_RESOLUTION|>--- conflicted
+++ resolved
@@ -271,14 +271,8 @@
         """
         if is_remote(filepath):
             xrdhelper = XRootDHelper(prefix)
-<<<<<<< HEAD
-            return xrdhelper.get_file_size(filepath)
-        elif filepath.startswith('root://'):
-            pass
-=======
             clean_path = strip_xrd_prefix(filepath)
             return xrdhelper.get_file_size(clean_path)
->>>>>>> f749c535
         else:
             return os.path.getsize(filepath) 
            
